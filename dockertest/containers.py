"""
Provides helpers for frequently used docker container operations.

This module defines several independent interfaces using an abstract-base-class
pattern.   They are extended through a few subclasses to meet basic needs.
There is an assumption that the full 64-character long IDs are safer
to use than the short, 12-character ones.  It is also assumed that callers
are in the best position to decide what if any 'tag' content is used
and how to mangle repo/image names.

Where/when ***possible***, both parameters and return values follow this order:

*  ``image_name``
*  ``command``
*  ``ports``
*  ``container_name``
*  ``long_id``
*  ``created``
*  ``status``
*  ``size``
"""

# Pylint runs from another directory, ignore relative import warnings
# pylint: disable=W0403

import json
import re
import signal

from autotest.client import utils
from autotest.client.shared import error
from images import DockerImages

# Many attributes simply required here
class DockerContainer(object):  # pylint: disable=R0902

    """
    Represent a container, image, and command as a set of instance attributes.
    """

    #: There will likely be many instances, limit memory consumption.
    __slots__ = ["image_name", "command", "ports", "container_name",
                 "long_id", "created", "status", "size"]

    def __init__(self, image_name, command, ports=None, container_name=None):
        """
        Create a new container representation based on parameter content.

        :param image_name: FQIN, fully qualified image name
        :param command: String of command container is/was running
        :param ports: String of comma-separated port mappings
        :param container_name: String representing name of container
        """
        self.image_name = image_name
        self.command = command
        self.ports = ports
        self.container_name = str(container_name)
        #: These are typically all generated at runtime
        self.long_id = None
        self.created = None
        self.status = None
        self.size = None

    def __eq__(self, other):
        """
        Compare this instance to another

        :param other: An instance of this class (or subclass) for comparison.
        """
        self_val = [getattr(self, name) for name in self.__slots__]
        other_val = [getattr(other, name) for name in self.__slots__]
        for _self, _other in zip(self_val, other_val):
            if _self != _other:
                return False
        return True

    def __str__(self):
        """
        Break down full_name components into a human-readable string
        """
        return ("image: %s, command: %s, ports: %s, container_name: %s, "
                "long_id: %s, created: %s, status: %s, size: %s"
                % (self.image_name, self.command, self.ports,
                   self.container_name, self.long_id, self.created,
                   self.status, self.size))

    def __repr__(self):
        """
        Return python-standard representation of instance
        """
        return "DockerContainer(%s)" % str(self)

    def cmp_id(self, container_id):
        """
        Compares long and short version of ID depending on length.

        :param image_id: Exactly 12-character string or longer image ID
        :return: True/False equality
        """
        if len(container_id) == 12:
            return container_id == self.long_id[:12]
        else:
            return container_id == self.long_id

    def cmp_name(self, container_name):
        """
        Compares container_name string value to instance container_name

        :param container_name: Name of a container
        :return: True/False equality
        """
        return self.container_name == str(container_name)


class DockerContainersBase(object):

    """
    Implementation defined collection of DockerContainer-like instances with
    helpers
    """

    # TODO: Add boolean option to run cmdresult through output checkers

    #: Operational timeout, may be overridden by subclasses and/or parameters.
    #: May not be used/enforced equally by all implementations.
    timeout = 60.0

    #: Control verbosity level of operations, implementation may be
    #: subclass-specific.  Actual verbosity level may vary across
    #: implementations.
    verbose = False

    def __init__(self, subtest, timeout, verbose):
        """
        Initialize subclass operational instance.

        :param subtest: A subtest.Subtest or subclass instance
        :param timeout: An opaque non-default timeout value to use on instance
        :param verbose: A boolean non-default verbose value to use on instance
        """

        if timeout is None:
            # Defined in [DEFAULTS] guaranteed to exist
            self.timeout = subtest.config['docker_timeout']
        else:
            # config() auto-converts otherwise catch non-float convertible
            self.timeout = float(timeout)

        if verbose:
            self.verbose = verbose

        self.subtest = subtest

    # Not defined static on purpose
    def get_container_list(self):  # pylint: disable=R0201
        """
        Standard name for behavior specific to subclass implementation details

        :raises RuntimeError: if not defined by subclass
        """
        raise RuntimeError()

    def list_containers(self):
        """
        Return a python-list of DockerContainer-like instances

        :return: [DockerContainer-like, DockerContainer-like, ...]
        """
        return self.get_container_list()

    def list_containers_with_name(self, container_name):
        """
        Return a python-list of **possibly overlapping** DockerContainer-like
        instances

        :param container_name: String name of container
        :return: Python list of DockerContainer-like instances
        """
        clist = self.list_containers()
        return [cnt for cnt in clist if cnt.cmp_name(container_name)]

    def list_containers_with_cid(self, cid):
        """
        Return a python-list of DockerContainer-like instances

        :param cid: String of long or short container id
        :return: Python list of DockerContainer-like instances
        """
        clist = self.list_containers()
        return [cnt for cnt in clist if cnt.cmp_id(cid)]

    def list_container_ids(self):
        """
        Return python-list of all 64-character (long) container IDs

        :return:  [Cntr ID, Cntr ID, ...]
        """
        dcl = self.get_container_list()
        return [cntr.long_id for cntr in dcl]


    # Not defined static on purpose
    def get_container_metadata(self, long_id):  # pylint: disable=R0201
        """
        Return implementation-specific metadata for container with long_id

        :param long_id: String of long-id for container
        :return: None if long_id invalid/not found or
                 implementation-specific value
        """
        del long_id  # Keep pylint quiet
        return None

    # Disabled by default extension point, can't be static.
    def json_by_long_id(self, long_id):  # pylint: disable=R0201
        """
        Return json-object for container with long_id if supported by
        implementation

        :param long_id: String of long-id for container
        :return: JSON object
        :raises ValueError: on invalid/not found long_id
        :raises RuntimeError: on not supported by implementation
        """
        del long_id  # Keep pylint quiet
        raise RuntimeError()

    def json_by_name(self, container_name):
        """
        Return json-object for container with name if supported by
        implementation

        :param container_name: String name of container
        :return: JSON object
        :raises ValueError: on invalid/not found long_id
        :raises RuntimeError: on not supported by implementation
        """
        cnts = self.list_containers_with_name(str(container_name))
        if len(cnts) == 1:
            return self.json_by_long_id(cnts[0].long_id)
        elif len(cnts) == 0:
            raise ValueError("Container not found with name %s"
                             % container_name)
        else:
            raise ValueError("Multiple containers with name %s found: (%s)"
                             % (container_name, cnts))

    def get_unique_name(self, prefix="", suffix="", length=4):
        """
        Get unique name for a new container
        :param prefix: Name prefix
        :param suffix: Name suffix
        :param length: Length of random string (greater than 1)
        :return: Container name guaranteed to not be in-use.
        """
        assert length > 1
        all_containers = [_.container_name for _ in self.get_container_list()]
        check = lambda name: name not in all_containers
        return utils.get_unique_name(check, prefix, suffix, length)

    def kill_container_by_long_id(self, long_id):
        """
        Use docker CLI 'kill' command on container's long_id

        :param long_id: String of long-id for container
        :param signal:  String of signal name, None for default
        :return: implementation specific value
        :raises RuntimeError: if not supported by implementation
        :raises KeyError: if container not found
        :raises ValueError: if container not running, defunct, or zombie
        """
        raise RuntimeError()

    # TODO: Decide if this should be abstract similar to json_by_long_id
    def kill_container_by_name(self, container_name):
        """
        Use docker CLI 'kill' command on container's long_id, by name lookup.

        :param long_id: String of long-id for container
        :param signal:  String of signal name, None for default
        :return: implementation specific value
        :raises RuntimeError: if not supported by implementation
        :raises KeyError: if container not found
        :raises ValueError: if container not running, defunct, or zombie
        """
        raise RuntimeError()

    # TODO: Add more filter methods

    # Disbled by default extension point, can't be static.
    def remove_by_id(self, container_id):  # pylint: disable=R0201
        """
        Remove an container by 64-character (long) or 12-character
           (short) container ID.

        :raise: RuntimeError when implementation does not permit container removal
        :raise: Implementation-specific exception
        :return: Implementation specific value
        """
        del container_id  # keep pylint happy
        raise RuntimeError()
        # Return value is defined as undefined
        return None  # pylint: disable=W0101

    # Disbled by default extension point, can't be static.
    def remove_by_name(self, name):  # pylint: disable=R0201
        """
        Remove an container by container Name.

        :raise: RuntimeError when implementation does not permit container removal
        :raise: Implementation-specific exception
        :return: Implementation specific value
        """
        del name  # keep pylint happy
        raise RuntimeError()
        # Return value is defined as undefined
        return None  # pylint: disable=W0101

    def remove_by_obj(self, container_obj):
        """
        Alias for remove_by_id(image_obj.long_id)

        :raise: Same as remove_by_id()
        :raise: Implementation-specific exception
        :return: Same as remove_by_id()
        """
        return self.remove_by_id(container_obj.long_id)


class DockerContainersCLI(DockerContainersBase):

    """
    Docker command supported DockerContainer-like instance collection and
    helpers
    """

    #: Name of signal to send when killing container, None for default
    kill_signal = None

    def __init__(self, subtest, timeout=120, verbose=False):
        super(DockerContainersCLI, self).__init__(subtest,
                                                  timeout,
                                                  verbose)

    # private methods don't need docstrings
    def _get_container_list(self):  # pylint: disable=C0111
        return self.docker_cmd("ps -a --no-trunc --size",
                               self.timeout)

    # private methods don't need docstrings
    def _parse_lines(self, d_psa_stdout):  # pylint: disable=C0111
        clist = []
        lines = d_psa_stdout.strip().splitlines()
<<<<<<< HEAD
        for stdout_line in lines[1:]:  # Skip header
=======
        self.subtest.logdebug("PS columns: %s" % lines[0])
        for stdout_line in lines[1:]:   # Skip header
            self.subtest.logdebug("Parse  col: %s" % stdout_line)
>>>>>>> d29824d0
            clist.append(DockerContainersCLI._parse_columns(stdout_line))
        return clist

    # private methods don't need docstrings
    @staticmethod
    def _parse_columns(stdout_line):  # pylint: disable=C0111
        # FIXME: This will break if any column's data contains '  ' anywhere :S
        column_data = re.split("  +", stdout_line)
        return DockerContainersCLI._make_docker_container(column_data)

    # private methods don't need docstrings
    @staticmethod
    def _make_docker_container(column_data):  # pylint: disable=C0111
        jibblets = DockerContainersCLI._parse_jiblets(column_data)
        (long_id, image_name,
         command, created,
         status, portstrs,
         container_name, size) = jibblets
        container = DockerContainer(image_name.strip(),
                                    command.strip(),
                                    portstrs.strip(),
                                    container_name.strip())
        # These are all runtime defined parameters
        container.long_id = long_id.strip()
        container.created = created.strip()
        container.status = status.strip()
        container.size = size.strip()
        return container

    # private methods don't need docstrings
    @staticmethod
    def _parse_jiblets(column_data):  # pylint: disable=C0111
        """
        Content doesn't always fill out all columns, present in standard way.
        """
        if len(column_data) == 8:
            (long_id, image_name, command, created,
             status, portstrs, container_name, size) = column_data
        elif len(column_data) == 7:
            (long_id, image_name, command, created,
             status, container_name, size) = column_data
            portstrs = ""
        elif len(column_data) == 6:
            (long_id, image_name, command, created,
<<<<<<< HEAD
             status, container_name) = column_data
            size = ""
            portstrs = ""
=======
             container_name, size) = column_data
            portstrs = ""
            status = ""
>>>>>>> d29824d0
        elif len(column_data) == 12:
            raise ValueError("Baaaawwwwk! What happened to my chickens!")
        else:
            raise ValueError("Error parsing docker ps command output %s"
                             % column_data)
        # Let caller decide which bits are important
        return (long_id, image_name, command, created, status,
                portstrs, container_name, size)

    def docker_cmd(self, cmd, timeout=None):
        """
        Called on to execute docker subcommand cmd with timeout

        :param cmd: Command which should be called using docker
        :param timeout: Override self.timeout if not None
        :return: autotest.client.utils.CmdResult instance
        """
        docker_cmd = ("%s %s" % (self.subtest.config['docker_path'],
                                 cmd))
        if timeout is None:
            timeout = self.timeout
        return utils.run(docker_cmd,
                         verbose=self.verbose,
                         timeout=timeout)

    def get_container_list(self):
        stdout = self._get_container_list().stdout
        return self._parse_lines(stdout)

    def get_container_metadata(self, long_id):
        try:
            cmdresult = self.docker_cmd('inspect "%s"' % str(long_id),
                                        self.timeout)
            if cmdresult.exit_status == 0:
                return json.loads(cmdresult.stdout.strip())
        except (TypeError, ValueError, error.CmdError), details:
            self.subtest.logdebug("docker inspect %s raised: %s: %s",
                                  long_id, details.__class__.__name__,
                                  str(details))
            return None

    def json_by_long_id(self, long_id):
        _json = self.get_container_metadata(long_id)
        if _json is None:
            raise ValueError("Metadata retrieval for container with long_id "
                             "%s not found or not supported" % long_id)
        else:
            return _json

    def kill_container_by_long_id(self, long_id):
        """
        Use docker CLI 'kill' command on container's long_id

        :return: pid of container's process
        """
        # Raise KeyError if not found
        try:
            _json = self.json_by_long_id(long_id)
        except TypeError:  # NoneType object blah blah blah
            raise KeyError("Container %s not found" % long_id)
        pid = _json[0]["State"]["Pid"]
        if not _json[0]["State"]["Running"] or not utils.pid_is_alive(pid):
            raise ValueError("Cannot kill container %s, it is not running,"
                             " or is a defunct or zombie process" % long_id)
        cmd = 'kill'
        if self.kill_signal is not None:
            signal = self.kill_signal
            if signal.upper().startswith('SIG'):
                signal = signal[3:]
            cmd += " --signal=%s " % str(signal)
        cmd += str(long_id)
        # Raise exception if not exit zero
        self.docker_cmd(cmd)
        return pid

    def kill_container_by_name(self, container_name):
        """
        Use docker CLI 'kill' command on container's long_id, by name lookup.

        :return: pid of container's process
        """
        cntrs = self.list_containers_with_name(str(container_name))
        try:
            return self.kill_container_by_long_id(cntrs[0].long_id)
        except IndexError:
            raise KeyError("Container %s not found" % container_name)

    def remove_by_id(self, image_id):
        """
        Use docker CLI to removes container matching long or short image_ID

        :type args: list of arguments
        :returns: autotest.client.utils.CmdResult instance
        """
        return self.docker_cmd("rm %s" % (image_id), self.timeout)

    def remove_by_name(self, name):
        """
        Remove an containers by Name.

        :type args: list of arguments
        :returns: autotest.client.utils.CmdResult instance
        """
        self.remove_by_id(name, self.timeout)


<<<<<<< HEAD
class DockerContainersCLICheck(DockerContainersCLI):

    """
    Extended DockerContainersCLI for passing test options and checking output
    """

    #: This is probably test-subject related, be a bit more noisy
    verbose = True

    def docker_cmd(self, cmd, timeout=None):
        cmdresult = super(DockerContainersCLICheck,
                          self).docker_cmd(cmd, timeout)
        # Throws exception if checks fail
        OutputGood(cmdresult)
        return cmdresult


=======
>>>>>>> d29824d0
class DockerContainers(DockerImages):

    """
    Exact same interface-encapsulator as images.DockerImages but for containers
    """

    #: Mapping of interface short-name string to DockerContainersBase subclass.
<<<<<<< HEAD
    interfaces = {'cli': DockerContainersCLI,
                  'clic': DockerContainersCLICheck}
=======
    interfaces = {'cli': DockerContainersCLI}
>>>>>>> d29824d0
<|MERGE_RESOLUTION|>--- conflicted
+++ resolved
@@ -351,13 +351,7 @@
     def _parse_lines(self, d_psa_stdout):  # pylint: disable=C0111
         clist = []
         lines = d_psa_stdout.strip().splitlines()
-<<<<<<< HEAD
         for stdout_line in lines[1:]:  # Skip header
-=======
-        self.subtest.logdebug("PS columns: %s" % lines[0])
-        for stdout_line in lines[1:]:   # Skip header
-            self.subtest.logdebug("Parse  col: %s" % stdout_line)
->>>>>>> d29824d0
             clist.append(DockerContainersCLI._parse_columns(stdout_line))
         return clist
 
@@ -402,15 +396,9 @@
             portstrs = ""
         elif len(column_data) == 6:
             (long_id, image_name, command, created,
-<<<<<<< HEAD
              status, container_name) = column_data
             size = ""
             portstrs = ""
-=======
-             container_name, size) = column_data
-            portstrs = ""
-            status = ""
->>>>>>> d29824d0
         elif len(column_data) == 12:
             raise ValueError("Baaaawwwwk! What happened to my chickens!")
         else:
@@ -517,26 +505,6 @@
         self.remove_by_id(name, self.timeout)
 
 
-<<<<<<< HEAD
-class DockerContainersCLICheck(DockerContainersCLI):
-
-    """
-    Extended DockerContainersCLI for passing test options and checking output
-    """
-
-    #: This is probably test-subject related, be a bit more noisy
-    verbose = True
-
-    def docker_cmd(self, cmd, timeout=None):
-        cmdresult = super(DockerContainersCLICheck,
-                          self).docker_cmd(cmd, timeout)
-        # Throws exception if checks fail
-        OutputGood(cmdresult)
-        return cmdresult
-
-
-=======
->>>>>>> d29824d0
 class DockerContainers(DockerImages):
 
     """
@@ -544,9 +512,4 @@
     """
 
     #: Mapping of interface short-name string to DockerContainersBase subclass.
-<<<<<<< HEAD
-    interfaces = {'cli': DockerContainersCLI,
-                  'clic': DockerContainersCLICheck}
-=======
-    interfaces = {'cli': DockerContainersCLI}
->>>>>>> d29824d0
+    interfaces = {'cli': DockerContainersCLI}